<h1 align="center">
    Telekom NLU Bridge
</h1>

<p align="center">
    <a href="https://github.com/telekom/nlu-bridge/commits" title="Last Commit"><img src="https://img.shields.io/github/last-commit/telekom/nlu-bridge?style=flat"></a>
    <a href="https://github.com/telekom/nlu-bridge/issues" title="Open Issues"><img src="https://img.shields.io/github/issues/telekom/nlu-bridge?style=flat"></a>
    <a href="https://github.com/telekom/nlu-bridge/blob/main/LICENSE" title="License"><img src="https://img.shields.io/badge/License-MIT-green.svg?style=flat"></a>
</p>

<p align="center">
  <a href="#development">Development</a> •
  <a href="#documentation">Documentation</a> •
  <a href="#support-and-feedback">Support</a> •
  <a href="#how-to-contribute">Contribute</a> •
  <a href="#licensing">Licensing</a>
</p>

The goal of this project is to provide a unified API to several popular intent recognition
applications.

## About this component

### Installation

<<<<<<< HEAD
The core package including NLUdataset and Baseline vendors can be installed for Python\<=3.8
=======
The core package including NLUdataset and Baseline vendors can be installed
>>>>>>> 6aa08aae
using pip

```
pip install nlubridge
```

To include optional dependencies for the vendors, e.g. Watson Assistant, type

```
pip install nlubridge[watson]
```

<<<<<<< HEAD
Following install options are available:

- `watson`
- `fasttext`
- `luis`
- `rasa2`
- `rasa3`
- `spacy`
- `huggingface`

Development tools can be installed with option `develop`.

=======
>>>>>>> 6aa08aae
Some vendors require access credentials like API tokens, URLs etc. These can be passed
on construction of the objects. Alternatively, such arguments can be passed as
environment variables, where the vendor will look for variables named variable
VENDORNAME_PARAM_NAME.

Some vendors require additional dependencies. E.g., Spacy requires a model that
can be downloaded (for the  model de_core_news_sm) with

```
python -m spacy download de_core_news_sm
```

<<<<<<< HEAD
### Migration from v0

With realease 1.0.0 we introduce a couple of changes to the names of files and vendor
classes(see also https://github.com/telekom/nlu-bridge/issues/18).

Most notably:

- datasets.NLUdataset -> nlu_dataset.NluDataset
- vendors.vendors.Vendor -> - vendors.vendor.Vendor
- new supackage `dataloaders` that holds all functions for loading data into an NluDataset
- new function `nlu_dataset.concat` to concatenate NluDatasets passed in a list
- can load dataloaders, NluDataset, Vendor, OUT_OF_SCOPE_TOKEN, EntityKeys, concat,
  directly from nlubridge like `from nlubridge import Vendor`
- Load vendors like `from nlubridge.vendors import Rasa3`
- former `TelekomModel` now called `CharNgramIntentClassifier`
- Some vendor names changed for clarity and consistency (see "List of supported vendors"
  for the new names)

=======
>>>>>>> 6aa08aae
### Usage

Here is an example for the TfidfIntentClassifier:

```python
import os

import pandas as pd

from nlubridge.vendors import TfidfIntentClassifier
from nlubridge import NluDataset

dataset = NluDataset(texts, intents)
dataset = dataset.shuffle()

classifier = TfidfIntentClassifier()

train, test = dataset.train_test_split(test_size=0.25, random_state=0)
classifier = classifier.train_intent(train)
predicted = classifier.test_intent(test)
res = pd.DataFrame(list(zip(test.intents, predicted)), columns=['true', 'predicted'])
```

If you need to configure **stratification**, use the `stratification` parameter (defaults to `"intents"` and uses the intents in the dataset as stratification basis; whatever _else_ you pass along has to conform to `sklearn.model_selection.train_test_split(stratify=)`:

```python
train, test = dataset.train_test_split(test_size=0.25, random_state=0, stratification=None)    # deactivate stratification (sklearn default for train_test_split)
```

To compare your own vendor or algorithm to existing vendors in this package, you can
write a Vendor Subclass for your vendor, and possibly a dataloader function. Feel free
to share your implementation using this repo. Similarly, fixes and extensions for the
existing vendors are always welcome.

### Logging

Most of the code uses python logging to report its progress. To get logs printed out
to console or Jupyter notebook, a logger needs to be configured, before the nlutests
code. Usually, log messages are on INFO level. This can be configured like this:

```python
import logging

logger = logging.getLogger()
logger.setLevel(logging.INFO)
logger.addHandler(logging.StreamHandler())
```

### Concepts / Architecture

- **Vendors**\
<<<<<<< HEAD
  The [`vendors`](/nlubridge/vendors/) subpackage implements standardized interfaces to
  the specific vendors. A specific `Vendor` instance is in charge of dealing with
  converting the data to the required format, uploading data to the cloud if applicable,
  training models and making predictions.

- **Datasets**\
  The [`nlu_dataset`](/nlubridge/nlu_dataset/) module provides a standard interface to
  NLU data. Data stored in different vendor's custom format can be loaded as a dataset
  and provided to any different vendor.

- **Data Loaders**\
  The [`dataloaders`](/nlubridge/dataloaders/) subpackage provides functions to load
  data that are in a vendor-specific format as NluDataset.

=======
  The [`vendors`](/nlubridge/vendors/) module implements standardized interfaces to the
  specific vendors. A specific `Vendor` instance is in charge of dealing with converting
  the data to the required format, uploading data to the cloud if applicable, training
  models and making predictions.

- **Datasets**\
  The [`datasets`](/nlubridge/datasets/) module provides a standard interface to
  NLU data. Data stored in different vendor's custom format can be loaded as a dataset
  and provided to any different vendor.

>>>>>>> 6aa08aae
### List of supported vendors

| Vendor Class | Status | Intents | Entities | Algorithm |
| ------ | ------ | ------- | -------- | --------- |
<<<<<<< HEAD
| [TfidfIntentClassifier](/nlubridge/vendors/tfidf_intent_classifier.py) |  ✓  | ✓ | ✗ |  TFIDF on words + SVM |
| [FastText](https://fasttext.cc) |  ✓  | ✓ | ✗ |  fasttext |
| [Spacy](https://spacy.io/usage/training#section-textcat) | ✓ | ✓ | ✗ | BoW linear + CNN |
| [WatsonAssistant](https://www.ibm.com/watson/services/conversation/) | ✓  | ✓ | ✗ | Propietary (probably LR) |
| [Luis](https://www.luis.ai/home) | needs testing | ✓ | ✗ | Propietary (probably LR) |
| [CharNgramIntentClassifier](/nlubridge/vendors/char_ngram_intent_classifier.py)  | ✓ | ✓ | ✗ | tf-idf on char n-grams + SGD |
| [Rasa2](https://github.com/RasaHQ/rasa) | ✓ | ✓ | ✓ |  configurable |
| [Rasa3](https://github.com/RasaHQ/rasa) | ✓ | ✓ | ✓ |  configurable |
=======
| [TfidfIntentClassifier](/nlubridge/vendors/tfidf_intent_classifier.py) |  ✓  | ✓ | ✗ |  BoW + SVM |
| [fasttext](https://fasttext.cc) |  ✓  | ✓ | ✗ |  fasttext |
| [spacy](https://spacy.io/usage/training#section-textcat) | ✓ | ✓ | ✓ | BoW linear + CNN |
| [IBM Watson Assistant](https://www.ibm.com/watson/services/conversation/) | ✓  | ✓ | ✗ | Propietary (probably LR) |
| [Microsoft LUIS](https://www.luis.ai/home) | needs testing | ✓ | ✓ | Propietary (probably LR) |
| [TelekomModel](/nlubridge/vendors/telekom.py)  | ✓ | ✓ | ✗ | tf-idf on char n-grams + LR |
| [Rasa NLU](https://github.com/RasaHQ/rasa) | ✓ | ✓ | ✓ |  starspace like |
>>>>>>> 6aa08aae

### Features

- Abstract class for Vendors with convenience methods (ex: scoring and scikit-learn compatibility)
- Abstract class for datasets with convenience methods (ex: train_test_split, indexing, iteration)
- Rate limiting to comply with cloud providers requirements

## Development

_TBD_

### Build

_TBD_

## Code of Conduct

This project has adopted the [Contributor Covenant](https://www.contributor-covenant.org/) in version 2.0 as our code of conduct. Please see the details in our [CODE_OF_CONDUCT.md](CODE_OF_CONDUCT.md). All contributors must abide by the code of conduct.

## Working Language

We decided to apply _English_ as the primary project language.

Consequently, all content will be made available primarily in English. We also ask all interested people to use English as language to create issues, in their code (comments, documentation etc.) and when you send requests to us. The application itself and all end-user facing content will be made available in other languages as needed.

## Documentation

The full documentation for the telekom nlu-bridge can be found in _TBD_

## Support and Feedback

The following channels are available for discussions, feedback, and support requests:

| Type                     | Channel                                                |
| ------------------------ | ------------------------------------------------------ |
| **Issues**   | <a href="/../../issues/new/choose" title="General Discussion"><img src="https://img.shields.io/github/issues/telekom/nlu-bridge?style=flat-square"></a> </a>   |
| **Other Requests**    | <a href="mailto:opensource@telekom.de" title="Email Open Source Team"><img src="https://img.shields.io/badge/email-Open%20Source%20Team-green?logo=mail.ru&style=flat-square&logoColor=white"></a>   |

## How to Contribute

Contribution and feedback is encouraged and always welcome. For more information about how to contribute, the project structure, as well as additional contribution information, see our [Contribution Guidelines](./CONTRIBUTING.md). By participating in this project, you agree to abide by its [Code of Conduct](./CODE_OF_CONDUCT.md) at all times.

## Licensing

Copyright (c) 2021 Deutsche Telekom AG.

Licensed under the **MIT License** (the "License"); you may not use this file except in compliance with the License.

You may obtain a copy of the License by reviewing the file [LICENSE](./LICENSE) in the repository.

Unless required by applicable law or agreed to in writing, software distributed under the License is distributed on an "AS IS" BASIS, WITHOUT WARRANTIES OR CONDITIONS OF ANY KIND, either express or implied. See the [LICENSE](./LICENSE) for the specific language governing permissions and limitations under the License.<|MERGE_RESOLUTION|>--- conflicted
+++ resolved
@@ -23,11 +23,7 @@
 
 ### Installation
 
-<<<<<<< HEAD
 The core package including NLUdataset and Baseline vendors can be installed for Python\<=3.8
-=======
-The core package including NLUdataset and Baseline vendors can be installed
->>>>>>> 6aa08aae
 using pip
 
 ```
@@ -40,7 +36,6 @@
 pip install nlubridge[watson]
 ```
 
-<<<<<<< HEAD
 Following install options are available:
 
 - `watson`
@@ -53,8 +48,6 @@
 
 Development tools can be installed with option `develop`.
 
-=======
->>>>>>> 6aa08aae
 Some vendors require access credentials like API tokens, URLs etc. These can be passed
 on construction of the objects. Alternatively, such arguments can be passed as
 environment variables, where the vendor will look for variables named variable
@@ -67,7 +60,6 @@
 python -m spacy download de_core_news_sm
 ```
 
-<<<<<<< HEAD
 ### Migration from v0
 
 With realease 1.0.0 we introduce a couple of changes to the names of files and vendor
@@ -86,8 +78,6 @@
 - Some vendor names changed for clarity and consistency (see "List of supported vendors"
   for the new names)
 
-=======
->>>>>>> 6aa08aae
 ### Usage
 
 Here is an example for the TfidfIntentClassifier:
@@ -139,7 +129,6 @@
 ### Concepts / Architecture
 
 - **Vendors**\
-<<<<<<< HEAD
   The [`vendors`](/nlubridge/vendors/) subpackage implements standardized interfaces to
   the specific vendors. A specific `Vendor` instance is in charge of dealing with
   converting the data to the required format, uploading data to the cloud if applicable,
@@ -153,24 +142,11 @@
 - **Data Loaders**\
   The [`dataloaders`](/nlubridge/dataloaders/) subpackage provides functions to load
   data that are in a vendor-specific format as NluDataset.
-
-=======
-  The [`vendors`](/nlubridge/vendors/) module implements standardized interfaces to the
-  specific vendors. A specific `Vendor` instance is in charge of dealing with converting
-  the data to the required format, uploading data to the cloud if applicable, training
-  models and making predictions.
-
-- **Datasets**\
-  The [`datasets`](/nlubridge/datasets/) module provides a standard interface to
-  NLU data. Data stored in different vendor's custom format can be loaded as a dataset
-  and provided to any different vendor.
-
->>>>>>> 6aa08aae
+  
 ### List of supported vendors
 
 | Vendor Class | Status | Intents | Entities | Algorithm |
 | ------ | ------ | ------- | -------- | --------- |
-<<<<<<< HEAD
 | [TfidfIntentClassifier](/nlubridge/vendors/tfidf_intent_classifier.py) |  ✓  | ✓ | ✗ |  TFIDF on words + SVM |
 | [FastText](https://fasttext.cc) |  ✓  | ✓ | ✗ |  fasttext |
 | [Spacy](https://spacy.io/usage/training#section-textcat) | ✓ | ✓ | ✗ | BoW linear + CNN |
@@ -179,15 +155,7 @@
 | [CharNgramIntentClassifier](/nlubridge/vendors/char_ngram_intent_classifier.py)  | ✓ | ✓ | ✗ | tf-idf on char n-grams + SGD |
 | [Rasa2](https://github.com/RasaHQ/rasa) | ✓ | ✓ | ✓ |  configurable |
 | [Rasa3](https://github.com/RasaHQ/rasa) | ✓ | ✓ | ✓ |  configurable |
-=======
-| [TfidfIntentClassifier](/nlubridge/vendors/tfidf_intent_classifier.py) |  ✓  | ✓ | ✗ |  BoW + SVM |
-| [fasttext](https://fasttext.cc) |  ✓  | ✓ | ✗ |  fasttext |
-| [spacy](https://spacy.io/usage/training#section-textcat) | ✓ | ✓ | ✓ | BoW linear + CNN |
-| [IBM Watson Assistant](https://www.ibm.com/watson/services/conversation/) | ✓  | ✓ | ✗ | Propietary (probably LR) |
-| [Microsoft LUIS](https://www.luis.ai/home) | needs testing | ✓ | ✓ | Propietary (probably LR) |
-| [TelekomModel](/nlubridge/vendors/telekom.py)  | ✓ | ✓ | ✗ | tf-idf on char n-grams + LR |
-| [Rasa NLU](https://github.com/RasaHQ/rasa) | ✓ | ✓ | ✓ |  starspace like |
->>>>>>> 6aa08aae
+
 
 ### Features
 
