name: Pytest

# Allows you to run this workflow manually from the Actions tab
on:
  push:
    branches: [ main ]
  pull_request:
    branches: [ main, develop ]
  workflow_dispatch:

jobs:
  test_full_install:
    runs-on: ubuntu-latest
    timeout-minutes: 60
    strategy:
      matrix:
        python-version: [3.8]
    steps:

    - uses: actions/checkout@v2

    - name: Set up Python ${{ matrix.python-version }} for full install
      uses: actions/setup-python@v2
      with:
        python-version: ${{ matrix.python-version }}

    - name: Full install wit Rasa 3
      run: |
        python -m pip install -U pip
<<<<<<< HEAD
        pip install --progress-bar off -U ".[rasa2, spacy, watson, fasttext, luis, huggingface]"
=======
        pip install --progress-bar off -U ".[rasa3, spacy, watson, luis, huggingface]"
>>>>>>> 90aa8c58
        pip install pytest pytest-mock

    - name: Test full test suite
      # TODO: Try with fasttext
      run: pytest -k "not fasttext" tests/ --ignore tests/test_watson_vendor.py

  test_rasa2:
    runs-on: ubuntu-latest
    timeout-minutes: 60
    strategy:
      matrix:
        python-version: [3.8]
    steps:

    - uses: actions/checkout@v2

    - name: Set up Python ${{ matrix.python-version }} for testing Rasa 2
      uses: actions/setup-python@v2
      with:
        python-version: ${{ matrix.python-version }}

    - name: Install dependencies
      run: |
        python -m pip install -U pip
<<<<<<< HEAD
        pip install --progress-bar off -U ".[rasa3, huggingface]"
        pip install pytest pytest-mock

    - name: Test Rasa 3
      run: |
        pytest tests/test_vendors.py::test_rasa
        pytest tests/test_dataset_loaders.py
=======
        pip install --progress-bar off -U ".[rasa2]"
        pip install pytest pytest-mock

    - name: Test Rasa 2
      run: |
        pytest tests/test_vendors.py::test_rasa
        pytest -k "rasa" tests/test_dataset_loaders.py
>>>>>>> 90aa8c58
<|MERGE_RESOLUTION|>--- conflicted
+++ resolved
@@ -27,11 +27,7 @@
     - name: Full install wit Rasa 3
       run: |
         python -m pip install -U pip
-<<<<<<< HEAD
-        pip install --progress-bar off -U ".[rasa2, spacy, watson, fasttext, luis, huggingface]"
-=======
         pip install --progress-bar off -U ".[rasa3, spacy, watson, luis, huggingface]"
->>>>>>> 90aa8c58
         pip install pytest pytest-mock
 
     - name: Test full test suite
@@ -56,20 +52,10 @@
     - name: Install dependencies
       run: |
         python -m pip install -U pip
-<<<<<<< HEAD
-        pip install --progress-bar off -U ".[rasa3, huggingface]"
-        pip install pytest pytest-mock
-
-    - name: Test Rasa 3
-      run: |
-        pytest tests/test_vendors.py::test_rasa
-        pytest tests/test_dataset_loaders.py
-=======
         pip install --progress-bar off -U ".[rasa2]"
         pip install pytest pytest-mock
 
     - name: Test Rasa 2
       run: |
         pytest tests/test_vendors.py::test_rasa
-        pytest -k "rasa" tests/test_dataset_loaders.py
->>>>>>> 90aa8c58
+        pytest -k "rasa" tests/test_dataset_loaders.py