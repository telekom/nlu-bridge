--- conflicted
+++ resolved
@@ -3,27 +3,13 @@
 # which is available at https://opensource.org/licenses/MIT
 """Implementations of interfaces to different vendors."""
 
-<<<<<<< HEAD
 import sys
 from typing import TYPE_CHECKING
 
 from lazy_imports import LazyImporter
 
 from .vendors import Vendor  # noqa: 401
-=======
-from lazy_imports import try_import
 
-from .vendors import Vendor  # noqa: 401
-
-
-with try_import() as optional_watson_import:
-    from .fasttext import FastText  # noqa: F401
-    from .luis import LUIS  # noqa: F401
-    from .spacy import SpacyClassifier  # noqa: F401
-    from .telekom import TelekomModel  # noqa: F401
-    from .tfidf_intent_classifier import TfidfIntentClassifier  # noqa: F401
-    from .watson import Watson  # noqa: F401
->>>>>>> 6aa08aae
 
 if TYPE_CHECKING:
 
