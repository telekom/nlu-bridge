--- conflicted
+++ resolved
@@ -10,21 +10,9 @@
 import sys
 import time
 
-<<<<<<< HEAD
 from ratelimit import rate_limited
 import requests
 from requests.compat import urljoin
-=======
-from lazy_imports import try_import
-from ratelimit import rate_limited
-
-
-with try_import() as optional_luis_import:
-    import requests
-    from urllib.parse import urljoin
-
-from nlubridge.datasets import NLUdataset, from_json
->>>>>>> 6aa08aae
 
 from ..datasets import OUT_OF_SCOPE_TOKEN
 from .vendors import Vendor
