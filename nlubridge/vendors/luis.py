--- conflicted
+++ resolved
@@ -10,27 +10,11 @@
 import sys
 import time
 
-<<<<<<< HEAD
 import requests
 from ratelimit import rate_limited
 
 from ..nlu_dataset import OUT_OF_SCOPE_TOKEN
 from .vendor import Vendor
-=======
-from lazy_imports import try_import
-from ratelimit import rate_limited
-
-
-with try_import() as optional_luis_import:
-    import requests
-    from urllib.parse import urljoin
-
-from nlubridge.datasets import NLUdataset, from_json
-
-from ..datasets import OUT_OF_SCOPE_TOKEN
-from .vendors import Vendor
->>>>>>> 6aa08aae
-
 
 sys.path.append("../..")
 logger = logging.getLogger(__name__)
@@ -83,7 +67,6 @@
                 "app_id not passed and not found under environment variable "
                 "LUIS_APP_ID"
             )
-<<<<<<< HEAD
         self._endpoint = endpoint
         self._subscription_key = subscription_key
         self._app_id = app_id
@@ -91,15 +74,6 @@
         self._session = requests.Session()
         self._session.headers.update({"Ocp-Apim-Subscription-Key": authoring_key})
         logger.debug(f"Created new app with id {self._app_id}")
-=======
-        self.endpoint = endpoint
-        self.subscription_key = subscription_key
-        self.app_id = app_id
-        self.version = version
-        self.session = requests.Session()
-        self.session.headers.update({"Ocp-Apim-Subscription-Key": authoring_key})
-        logger.debug(f"Created new app with id {self.app_id}")
->>>>>>> 6aa08aae
 
     @property  # type: ignore
     @rate_limited(AUTHORING_RATE_LIMIT)
