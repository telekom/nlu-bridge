# Copyright (c) 2022 Ralf Kirchherr, Deutsche Telekom AG
# This software is distributed under the terms of the MIT license
# which is available at https://opensource.org/licenses/MIT
from __future__ import annotations

import asyncio
import logging
import os
import pathlib
import tempfile
from typing import List, Optional, Tuple, Union

<<<<<<< HEAD
from rasa.model_training import train_nlu
from rasa.core.agent import Agent
from rasa.shared.nlu.constants import (
    INTENT,
    INTENT_NAME_KEY,
    ENTITIES,
    ENTITY_ATTRIBUTE_TYPE,
    ENTITY_ATTRIBUTE_START,
    ENTITY_ATTRIBUTE_END,
    PREDICTED_CONFIDENCE_KEY,
)
=======
from lazy_imports import try_import


with try_import() as optional_rasa3_import:
    from rasa.model_training import train_nlu
    from rasa.core.agent import Agent
    from rasa.shared.nlu.training_data.training_data import TrainingData
    from rasa.shared.nlu.training_data.message import Message
    from rasa.shared.nlu.training_data.formats.rasa_yaml import (
        RasaYAMLWriter,
        RasaYAMLReader,
    )
    from rasa.shared.nlu.training_data.formats.rasa import RasaWriter, RasaReader
    from rasa.shared.utils.io import write_yaml
    from rasa.shared.nlu.constants import (
        TEXT,
        INTENT,
        INTENT_NAME_KEY,
        ENTITIES,
        ENTITY_ATTRIBUTE_TYPE,
        ENTITY_ATTRIBUTE_START,
        ENTITY_ATTRIBUTE_END,
        ENTITY_ATTRIBUTE_VALUE,
        PREDICTED_CONFIDENCE_KEY,
    )
>>>>>>> 6aa08aae

from nlubridge.datasets import EntityKeys, NLUdataset

from .vendors import Vendor
<<<<<<< HEAD
from nlubridge import NluDataset, EntityKeys, to_rasa
=======
>>>>>>> 6aa08aae


logger = logging.getLogger(__name__)

DEFAULT_INTENT_RASA_CONFIG_PATH = os.path.join(
    pathlib.Path(__file__).parent.absolute(), "config", "rasa_nlu_config.yml"
)


class Rasa3(Vendor):
    alias = "rasa3"

    def __init__(self, model_config: Optional[str] = None):
        """
        Interface for the `Rasa NLU <https://github.com/RasaHQ/rasa>`_.

        Uses the default pipeline as of January 22 2021. No algorithmic
        details have been researched. The configuration file can be
        found in the config directory within this directory. A custom
        pipeline can be provided as argument to the class constructor.

        :param model_config: filepath to a Rasa config file
        """
        self.config = model_config
        self.agent = None

    def train(self, dataset: NluDataset) -> Rasa3:
        """
        Train intent and/or entity classification.

        :param dataset: Training data
        :return: It's own Rasa3 object
        """
        self.config = self.config if self.config else DEFAULT_INTENT_RASA_CONFIG_PATH
        with tempfile.TemporaryDirectory() as tmpdirname:
            nlu_yml_file = os.path.join(
                pathlib.Path(tmpdirname), "nlu.yml"
            )  # output path for temporary nlu.yml
            to_rasa(dataset, nlu_yml_file)
            logger.info(f"Start training (using {self.config!r})...")
            model_archive = train_nlu(self.config, nlu_yml_file, tmpdirname)
            logger.info("Training completed!")

            logger.info("Load model...")
            self.agent = Agent.load(model_path=model_archive)
            logger.info("Model loaded!")
        return self

    def train_intent(self, dataset: NluDataset) -> Rasa3:
        """
        Train intent classification.

        This method is mainly for compatibility reasons, as it in case of Rasa identical
        to the `train` method.

        :param dataset: Training data
        :return: It's own Rasa3 object
        """
        return self.train(dataset)

    def test(self, dataset: NluDataset) -> NluDataset:
        """
        Test a given dataset.

        Test a given dataset and obtain the intent and/or entity classification results
        in the NLUdataset format

        :param dataset: Input dataset to be tested
        :return: NLUdataset object comprising the classification results. The list of
            the predicted intent classification probabilities are accessible via the
            additional attribute 'probs' (List[float]).
        """
        if self.agent is None:
            raise RuntimeError("Rasa3 classifier has to be trained first!")
        intents = []
        probs = []
        entities_list = []
        for text in dataset.texts:
            result = asyncio.run(
                self.agent.parse_message(text)
            )  # agent's parse method is a coroutine
            intent = result.get(INTENT, {}).get(INTENT_NAME_KEY)
            prob = result.get(INTENT, {}).get(PREDICTED_CONFIDENCE_KEY)
            entities = [
                {
                    EntityKeys.TYPE: e.get(ENTITY_ATTRIBUTE_TYPE),
                    EntityKeys.START: e.get(ENTITY_ATTRIBUTE_START),
                    EntityKeys.END: e.get(ENTITY_ATTRIBUTE_END),
                }
                for e in result.get(ENTITIES, [])
            ]

            intents.append(intent)
            probs.append(prob)
            entities_list.append(entities)

        res = NluDataset(dataset.texts, intents, entities_list)
        res.probs = probs
        return res

    def test_intent(
        self, dataset: NluDataset, return_probs: bool = False
    ) -> Union[List[str], Tuple[List[str], List[float]]]:
        """
        Test a given dataset and obtain just the intent classification results.

        :param dataset: The dataset to be tested
        :param return_probs: Specifies if the probability values should be returned
            (default is False)
        :return: Either a list of predicted intent classification results or a tuple of
            predicted intent classification and probabilites results (depeding on
            argument 'return_probs')
        """
        if self.agent is None:
            raise RuntimeError("Rasa3 classifier has to be trained first!")
        intents = []
        probs = []
        for text in dataset.texts:
            result = asyncio.run(
                self.agent.parse_message(text)
            )  # agent's parse method is a coroutine
            intent = result.get(INTENT, {}).get(INTENT_NAME_KEY)
            prob = result.get(INTENT, {}).get(PREDICTED_CONFIDENCE_KEY)
            intents.append(intent)
            probs.append(prob)
        if return_probs:
            res = (intents, probs)
        else:
            res = intents
        return res<|MERGE_RESOLUTION|>--- conflicted
+++ resolved
@@ -10,7 +10,6 @@
 import tempfile
 from typing import List, Optional, Tuple, Union
 
-<<<<<<< HEAD
 from rasa.model_training import train_nlu
 from rasa.core.agent import Agent
 from rasa.shared.nlu.constants import (
@@ -22,41 +21,9 @@
     ENTITY_ATTRIBUTE_END,
     PREDICTED_CONFIDENCE_KEY,
 )
-=======
-from lazy_imports import try_import
-
-
-with try_import() as optional_rasa3_import:
-    from rasa.model_training import train_nlu
-    from rasa.core.agent import Agent
-    from rasa.shared.nlu.training_data.training_data import TrainingData
-    from rasa.shared.nlu.training_data.message import Message
-    from rasa.shared.nlu.training_data.formats.rasa_yaml import (
-        RasaYAMLWriter,
-        RasaYAMLReader,
-    )
-    from rasa.shared.nlu.training_data.formats.rasa import RasaWriter, RasaReader
-    from rasa.shared.utils.io import write_yaml
-    from rasa.shared.nlu.constants import (
-        TEXT,
-        INTENT,
-        INTENT_NAME_KEY,
-        ENTITIES,
-        ENTITY_ATTRIBUTE_TYPE,
-        ENTITY_ATTRIBUTE_START,
-        ENTITY_ATTRIBUTE_END,
-        ENTITY_ATTRIBUTE_VALUE,
-        PREDICTED_CONFIDENCE_KEY,
-    )
->>>>>>> 6aa08aae
-
-from nlubridge.datasets import EntityKeys, NLUdataset
 
 from .vendors import Vendor
-<<<<<<< HEAD
-from nlubridge import NluDataset, EntityKeys, to_rasa
-=======
->>>>>>> 6aa08aae
+from nlubridge import EntityKeys, NluDataset, to_rasa
 
 
 logger = logging.getLogger(__name__)
