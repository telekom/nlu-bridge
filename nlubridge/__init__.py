--- conflicted
+++ resolved
@@ -10,11 +10,7 @@
 from lazy_imports import LazyImporter
 
 
-<<<<<<< HEAD
-__version__ = "1.0.0dev0"
-=======
 __version__ = "1.0.1"
->>>>>>> 90aa8c58
 
 
 if TYPE_CHECKING:
